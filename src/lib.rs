use flux_sdk::{
    DataRequestDetails, NewDataRequestArgs, Nonce, Outcome, RequestStatus, WrappedBalance,
};
use fungible_token_handler::{fungible_token_transfer, fungible_token_transfer_call};
use near_sdk::borsh::{self, BorshDeserialize, BorshSerialize};
use near_sdk::collections::{LookupMap, UnorderedSet};
use near_sdk::json_types::{ValidAccountId, U64};
use near_sdk::serde_json::json;
<<<<<<< HEAD
use near_sdk::{env, log, near_bindgen, AccountId, Balance, Promise};
=======
use near_sdk::json_types::{U64, ValidAccountId};
use near_sdk::collections::{UnorderedSet, LookupMap};
use fungible_token_handler::{fungible_token_transfer_call, fungible_token_transfer};
use flux_sdk::{RequestStatus, Nonce, DataRequestDetails, WrappedBalance, NewDataRequestArgs,Outcome};
>>>>>>> ff7cead6

mod fungible_token_handler;

near_sdk::setup_alloc!();

#[near_bindgen]
#[derive(BorshDeserialize, BorshSerialize)]
pub struct RequesterContract {
    pub oracle: AccountId,
    pub payment_token: AccountId,
    pub nonce: Nonce,
    pub data_requests: LookupMap<u64, DataRequestDetails>,
    pub whitelist: UnorderedSet<AccountId>, // accounts allowed to call create_data_request(). if len() == 0, no whitelist (any account can make data request)
}

impl Default for RequesterContract {
    fn default() -> Self {
        env::panic(b"Contract should be initialized before usage")
    }
}

// Private methods
impl RequesterContract {
    pub fn assert_oracle(&self) {
        assert_eq!(
            &env::predecessor_account_id(),
            &self.oracle,
            "ERR_INVALID_ORACLE_ADDRESS"
        );
    }
    // if whitelist is populated, make sure caller's account is included in it
    pub fn assert_whitelisted(&self) {
        if self.whitelist.len() > 0 {
            assert!(
                self.whitelist.contains(&env::predecessor_account_id()),
                "ERR_NOT_WHITELISTED"
            )
        }
    }
}

#[near_bindgen]
impl RequesterContract {
    #[init]
    pub fn new(
        oracle: AccountId,
        payment_token: AccountId,
        whitelist: Option<Vec<ValidAccountId>>,
    ) -> Self {
        let mut requester_instance = Self {
            oracle,
            payment_token,
            nonce: Nonce::new(),
            data_requests: LookupMap::new(b"drq".to_vec()),
            whitelist: UnorderedSet::new(b"w".to_vec()),
        };

        // populate whitelist
        if let Some(whitelist) = whitelist {
            for acct in whitelist {
                requester_instance.whitelist.insert(acct.as_ref());
            }
        }

        requester_instance
    }

    #[payable]
    pub fn create_data_request(
        &mut self,
        amount: WrappedBalance,
        payload: NewDataRequestArgs,
    ) -> Promise {
        self.assert_whitelisted();
        let request_id = self.nonce.get_and_incr();

        // insert request_id into tags
        let mut payload = payload;
        let mut tags = payload.tags;
        tags.push(request_id.to_string());
        payload.tags = tags.to_vec();

        let dr = DataRequestDetails {
            amount,
            payload: payload.clone(),
            tags: tags,
            status: RequestStatus::Pending,
            creator: env::predecessor_account_id(),
<<<<<<< HEAD
            has_withdrawn_validity_bond: false,
=======
            has_withdrawn_validity_bond: false
>>>>>>> ff7cead6
        };
        self.data_requests.insert(&request_id, &dr);
        log!("storing data request under {}", request_id);
        fungible_token_transfer_call(
            self.payment_token.clone(),
            self.oracle.clone(),
            amount.into(),
            json!({ "NewDataRequest": payload }).to_string(),
        )
    }

    #[payable]
    pub fn set_outcome(&mut self, requestor: AccountId, outcome: Outcome, tags: Vec<String>) {
        self.assert_oracle();
        assert_eq!(
            env::current_account_id(),
            requestor,
            "can only set outcomes for requests that are initiated by this requester"
        );
        assert_eq!(env::attached_deposit(), 1);

        let request_id = tags.last().unwrap().parse::<u64>().unwrap();
        let mut request = self.data_requests.get(&request_id).unwrap();
        request.status = RequestStatus::Finalized(outcome);
        self.data_requests.insert(&request_id, &request);
    }

    pub fn get_data_request(&self, request_id: U64) -> Option<DataRequestDetails> {
        self.data_requests.get(&u64::from(request_id))
    }

    pub fn withdraw_validity_bond(&mut self, request_id: U64) -> Promise {
        let request = self.data_requests.get(&u64::from(request_id)).unwrap();
        // assert validity bond for this data request has not already been withdrawn
<<<<<<< HEAD
        assert_eq!(
            request.has_withdrawn_validity_bond, false,
            "ERR_VALIDITY_BOND_ALREADY_WITHDRAWN"
        );
        // assert the caller created this data request
        assert_eq!(
            env::predecessor_account_id(),
            request.creator,
            "can only withdraw bond for requests that are initiated by this requester"
        );
        // assert sure the data request is finalized
        assert!(matches!(
            request.status,
            RequestStatus::Finalized(Outcome::Answer { .. })
        ));
        log!(
            "withdrawing validity bond for data request {} from creator {}",
            u64::from(request_id),
            request.creator
        );
        fungible_token_transfer(
            self.payment_token.clone(),
            env::predecessor_account_id(),
            request.amount.into(),
=======
        assert_eq!(request.has_withdrawn_validity_bond, false, "ERR_VALIDITY_BOND_ALREADY_WITHDRAWN"); 
        // assert the caller created this data request
        assert_eq!(env::predecessor_account_id(), request.creator, "can only withdraw bond for requests that are initiated by this requester");
        // assert sure the data request is finalized
        assert!(matches!(request.status, RequestStatus::Finalized(Outcome::Answer{..})));
        log!("withdrawing validity bond for data request {} from creator {}", u64::from(request_id), request.creator);
        fungible_token_transfer(
            self.payment_token.clone(),
            env::predecessor_account_id(),
            request.amount.into()
>>>>>>> ff7cead6
        )
    }
}

#[cfg(not(target_arch = "wasm32"))]
#[cfg(test)]
mod tests {
    use super::*;
    use flux_sdk::DataRequestDataType;
    use near_sdk::json_types::U128;
    use near_sdk::serde_json;
    use near_sdk::MockedBlockchain;
    use near_sdk::{testing_env, VMContext};

    fn alice() -> AccountId {
        "alice.near".to_string()
    }

    fn oracle() -> AccountId {
        "oracle.near".to_string()
    }

    fn token() -> AccountId {
        "token.near".to_string()
    }

    fn get_context(input: Vec<u8>, is_view: bool) -> VMContext {
        VMContext {
            current_account_id: alice(),
            signer_account_id: alice(),
            signer_account_pk: vec![0, 1, 2],
            predecessor_account_id: alice(),
            input,
            block_index: 0,
            block_timestamp: 0,
            account_balance: 10000 * 10u128.pow(24),
            account_locked_balance: 0,
            storage_usage: 0,
            attached_deposit: 0,
            prepaid_gas: 10u64.pow(18),
            random_seed: vec![0, 1, 2],
            is_view,
            output_data_receivers: vec![],
            epoch_height: 0,
        }
    }

    #[test]
    #[should_panic(expected = "ERR_INVALID_ORACLE_ADDRESS")]
    fn ri_not_oracle() {
        let context = get_context(vec![], false);
        testing_env!(context);
        let contract = RequesterContract::new(oracle(), token(), None);
        contract.request_ft_transfer(token(), 100, alice());
    }

    #[test]
    fn ri_create_dr_success() {
        let context = get_context(vec![], false);
        testing_env!(context);
        let mut contract = RequesterContract::new(oracle(), token(), None);

        contract.create_data_request(
            U128(100),
            NewDataRequestArgs {
                sources: Some(Vec::new()),
                outcomes: Some(vec!["a".to_string()].to_vec()),
                challenge_period: U64(1500),
                description: Some("a".to_string()),
                tags: Vec::new(),
                data_type: DataRequestDataType::String,
            },
        );
    }

    #[test]
    fn ri_whitelisted_success() {
        let context = get_context(vec![], false);
        testing_env!(context);
        let mut contract = RequesterContract::new(
            oracle(),
            token(),
            Some(vec![serde_json::from_str("\"alice.near\"").unwrap()]),
        );

        contract.create_data_request(
            U128(100),
            NewDataRequestArgs {
                sources: Some(Vec::new()),
                outcomes: Some(vec!["a".to_string()].to_vec()),
                challenge_period: U64(1500),
                description: Some("a".to_string()),
                tags: Vec::new(),
                data_type: DataRequestDataType::String,
            },
        );
    }

    #[test]
    #[should_panic(expected = "ERR_NOT_WHITELISTED")]
    fn ri_unwhitelisted_fail() {
        let context = get_context(vec![], false);
        testing_env!(context);
        let mut contract = RequesterContract::new(
            oracle(),
            token(),
            Some(vec![serde_json::from_str("\"bob.near\"").unwrap()]),
        );

        contract.create_data_request(
            U128(100),
            NewDataRequestArgs {
                sources: Some(Vec::new()),
                outcomes: Some(vec!["a".to_string()].to_vec()),
                challenge_period: U64(1500),
                description: Some("a".to_string()),
                tags: Vec::new(),
                data_type: DataRequestDataType::String,
            },
        );
    }

    #[test]
    fn ri_empty_tags_nonce_works() {
        let context = get_context(vec![], false);
        testing_env!(context);
        let mut contract = RequesterContract::new(
            oracle(),
            token(),
            Some(vec![serde_json::from_str("\"alice.near\"").unwrap()]),
        );

        contract.create_data_request(
            U128(100),
            NewDataRequestArgs {
                sources: Some(Vec::new()),
                outcomes: Some(vec!["a".to_string()].to_vec()),
                challenge_period: U64(1500),
                description: Some("a".to_string()),
                tags: Vec::new(),
                data_type: DataRequestDataType::String,
            },
        );

        assert!(contract.data_requests.get(&0).is_some());
    }

    #[test]
    fn ri_some_tags_nonce_works() {
        let context = get_context(vec![], false);
        testing_env!(context);
        let mut contract = RequesterContract::new(
            oracle(),
            token(),
            Some(vec![serde_json::from_str("\"alice.near\"").unwrap()]),
        );

        contract.create_data_request(
            U128(100),
            NewDataRequestArgs {
                sources: Some(Vec::new()),
                outcomes: Some(vec!["a".to_string()].to_vec()),
                challenge_period: U64(1500),
                description: Some("a".to_string()),
                tags: vec!["butt".to_owned(), "on".to_owned()],
                data_type: DataRequestDataType::String,
            },
        );

        assert!(contract.data_requests.get(&0).is_some());
    }

    #[test]
    fn ri_nonce_iterates_properly() {
        let context = get_context(vec![], false);
        testing_env!(context);
        let mut contract = RequesterContract::new(
            oracle(),
            token(),
            Some(vec![serde_json::from_str("\"alice.near\"").unwrap()]),
        );

        contract.create_data_request(
            U128(100),
            NewDataRequestArgs {
                sources: Some(Vec::new()),
                outcomes: Some(vec!["a".to_string()].to_vec()),
                challenge_period: U64(1500),
                description: Some("a".to_string()),
                tags: Vec::new(),
                data_type: DataRequestDataType::String,
            },
        );

        contract.create_data_request(
            U128(100),
            NewDataRequestArgs {
                sources: Some(Vec::new()),
                outcomes: Some(vec!["a".to_string()].to_vec()),
                challenge_period: U64(1500),
                description: Some("a".to_string()),
                tags: Vec::new(),
                data_type: DataRequestDataType::String,
            },
        );

        assert!(contract.data_requests.get(&1).is_some());
    }
}<|MERGE_RESOLUTION|>--- conflicted
+++ resolved
@@ -6,14 +6,11 @@
 use near_sdk::collections::{LookupMap, UnorderedSet};
 use near_sdk::json_types::{ValidAccountId, U64};
 use near_sdk::serde_json::json;
-<<<<<<< HEAD
 use near_sdk::{env, log, near_bindgen, AccountId, Balance, Promise};
-=======
 use near_sdk::json_types::{U64, ValidAccountId};
 use near_sdk::collections::{UnorderedSet, LookupMap};
 use fungible_token_handler::{fungible_token_transfer_call, fungible_token_transfer};
 use flux_sdk::{RequestStatus, Nonce, DataRequestDetails, WrappedBalance, NewDataRequestArgs,Outcome};
->>>>>>> ff7cead6
 
 mod fungible_token_handler;
 
@@ -102,11 +99,7 @@
             tags: tags,
             status: RequestStatus::Pending,
             creator: env::predecessor_account_id(),
-<<<<<<< HEAD
             has_withdrawn_validity_bond: false,
-=======
-            has_withdrawn_validity_bond: false
->>>>>>> ff7cead6
         };
         self.data_requests.insert(&request_id, &dr);
         log!("storing data request under {}", request_id);
@@ -141,7 +134,6 @@
     pub fn withdraw_validity_bond(&mut self, request_id: U64) -> Promise {
         let request = self.data_requests.get(&u64::from(request_id)).unwrap();
         // assert validity bond for this data request has not already been withdrawn
-<<<<<<< HEAD
         assert_eq!(
             request.has_withdrawn_validity_bond, false,
             "ERR_VALIDITY_BOND_ALREADY_WITHDRAWN"
@@ -166,18 +158,6 @@
             self.payment_token.clone(),
             env::predecessor_account_id(),
             request.amount.into(),
-=======
-        assert_eq!(request.has_withdrawn_validity_bond, false, "ERR_VALIDITY_BOND_ALREADY_WITHDRAWN"); 
-        // assert the caller created this data request
-        assert_eq!(env::predecessor_account_id(), request.creator, "can only withdraw bond for requests that are initiated by this requester");
-        // assert sure the data request is finalized
-        assert!(matches!(request.status, RequestStatus::Finalized(Outcome::Answer{..})));
-        log!("withdrawing validity bond for data request {} from creator {}", u64::from(request_id), request.creator);
-        fungible_token_transfer(
-            self.payment_token.clone(),
-            env::predecessor_account_id(),
-            request.amount.into()
->>>>>>> ff7cead6
         )
     }
 }
